{
    "_readme": [
        "This file locks the dependencies of your project to a known state",
        "Read more about it at https://getcomposer.org/doc/01-basic-usage.md#composer-lock-the-lock-file",
        "This file is @generated automatically"
    ],
    "hash": "9ea16a298a7d242f5f741ee07b93212f",
    "packages": [
        {
            "name": "marando/astrodate",
<<<<<<< HEAD
            "version": "^0.2.2",
=======
            "version": "0.2.2",
>>>>>>> 73a04fc3
            "source": {
                "type": "git",
                "url": "https://github.com/marando/AstroDate.git",
                "reference": "30122c3a7827095233c88aa03e9ada752c1390d1"
            },
            "dist": {
                "type": "zip",
                "url": "https://api.github.com/repos/marando/AstroDate/zipball/fb8e09629fdc214c58089e58cc94a95327ea446b",
                "reference": "30122c3a7827095233c88aa03e9ada752c1390d1",
                "shasum": ""
            },
            "require": {
                "marando/units": "^0.1.2",
                "php": "^5.5"
            },
            "require-dev": {
                "phpunit/phpunit": "^5.0"
            },
            "type": "library",
            "autoload": {
                "psr-0": {
                    "Marando": "src/"
                }
            },
            "notification-url": "https://packagist.org/downloads/",
            "license": [
                "GNU2"
            ],
            "authors": [
                {
                    "name": "Ashley Marando",
                    "email": "a.marando@me.com"
                }
            ],
            "description": "A PHP Date/Time class with useful Astronomy related functionality ",
            "time": "2015-10-21 19:24:46"
        },
        {
            "name": "marando/units",
            "version": "0.1.3",
            "source": {
                "type": "git",
                "url": "https://github.com/marando/Units.git",
                "reference": "89ce0e371416a0b504ed5924a6cd0106592eb2c9"
            },
            "dist": {
                "type": "zip",
                "url": "https://api.github.com/repos/marando/Units/zipball/89ce0e371416a0b504ed5924a6cd0106592eb2c9",
                "reference": "89ce0e371416a0b504ed5924a6cd0106592eb2c9",
                "shasum": ""
            },
            "require": {
                "php": "^5.4"
            },
            "require-dev": {
                "phpunit/phpunit": "^5.0"
            },
            "type": "library",
            "autoload": {
                "psr-0": {
                    "Marando": "src/"
                }
            },
            "notification-url": "https://packagist.org/downloads/",
            "license": [
                "GNU2"
            ],
            "authors": [
                {
                    "name": "Ashley Marando",
                    "email": "a.marando@me.com"
                }
            ],
            "description": "A PHP package consisting of classes representing units of measure",
            "time": "2015-10-22 05:51:07"
        }
    ],
    "packages-dev": [
        {
            "name": "doctrine/instantiator",
            "version": "1.0.5",
            "source": {
                "type": "git",
                "url": "https://github.com/doctrine/instantiator.git",
                "reference": "8e884e78f9f0eb1329e445619e04456e64d8051d"
            },
            "dist": {
                "type": "zip",
                "url": "https://api.github.com/repos/doctrine/instantiator/zipball/8e884e78f9f0eb1329e445619e04456e64d8051d",
                "reference": "8e884e78f9f0eb1329e445619e04456e64d8051d",
                "shasum": ""
            },
            "require": {
                "php": ">=5.3,<8.0-DEV"
            },
            "require-dev": {
                "athletic/athletic": "~0.1.8",
                "ext-pdo": "*",
                "ext-phar": "*",
                "phpunit/phpunit": "~4.0",
                "squizlabs/php_codesniffer": "~2.0"
            },
            "type": "library",
            "extra": {
                "branch-alias": {
                    "dev-master": "1.0.x-dev"
                }
            },
            "autoload": {
                "psr-4": {
                    "Doctrine\\Instantiator\\": "src/Doctrine/Instantiator/"
                }
            },
            "notification-url": "https://packagist.org/downloads/",
            "license": [
                "MIT"
            ],
            "authors": [
                {
                    "name": "Marco Pivetta",
                    "email": "ocramius@gmail.com",
                    "homepage": "http://ocramius.github.com/"
                }
            ],
            "description": "A small, lightweight utility to instantiate objects in PHP without invoking their constructors",
            "homepage": "https://github.com/doctrine/instantiator",
            "keywords": [
                "constructor",
                "instantiate"
            ],
            "time": "2015-06-14 21:17:01"
        },
        {
            "name": "myclabs/deep-copy",
            "version": "1.4.0",
            "source": {
                "type": "git",
                "url": "https://github.com/myclabs/DeepCopy.git",
                "reference": "d8093b631a31628342d0703764935f8bac2c56b1"
            },
            "dist": {
                "type": "zip",
                "url": "https://api.github.com/repos/myclabs/DeepCopy/zipball/d8093b631a31628342d0703764935f8bac2c56b1",
                "reference": "d8093b631a31628342d0703764935f8bac2c56b1",
                "shasum": ""
            },
            "require": {
                "php": ">=5.4.0"
            },
            "require-dev": {
                "doctrine/collections": "1.*",
                "phpunit/phpunit": "~4.1"
            },
            "type": "library",
            "autoload": {
                "psr-4": {
                    "DeepCopy\\": "src/DeepCopy/"
                }
            },
            "notification-url": "https://packagist.org/downloads/",
            "license": [
                "MIT"
            ],
            "description": "Create deep copies (clones) of your objects",
            "homepage": "https://github.com/myclabs/DeepCopy",
            "keywords": [
                "clone",
                "copy",
                "duplicate",
                "object",
                "object graph"
            ],
            "time": "2015-10-05 15:07:09"
        },
        {
            "name": "phpdocumentor/reflection-docblock",
            "version": "2.0.4",
            "source": {
                "type": "git",
                "url": "https://github.com/phpDocumentor/ReflectionDocBlock.git",
                "reference": "d68dbdc53dc358a816f00b300704702b2eaff7b8"
            },
            "dist": {
                "type": "zip",
                "url": "https://api.github.com/repos/phpDocumentor/ReflectionDocBlock/zipball/d68dbdc53dc358a816f00b300704702b2eaff7b8",
                "reference": "d68dbdc53dc358a816f00b300704702b2eaff7b8",
                "shasum": ""
            },
            "require": {
                "php": ">=5.3.3"
            },
            "require-dev": {
                "phpunit/phpunit": "~4.0"
            },
            "suggest": {
                "dflydev/markdown": "~1.0",
                "erusev/parsedown": "~1.0"
            },
            "type": "library",
            "extra": {
                "branch-alias": {
                    "dev-master": "2.0.x-dev"
                }
            },
            "autoload": {
                "psr-0": {
                    "phpDocumentor": [
                        "src/"
                    ]
                }
            },
            "notification-url": "https://packagist.org/downloads/",
            "license": [
                "MIT"
            ],
            "authors": [
                {
                    "name": "Mike van Riel",
                    "email": "mike.vanriel@naenius.com"
                }
            ],
            "time": "2015-02-03 12:10:50"
        },
        {
            "name": "phpspec/prophecy",
            "version": "v1.5.0",
            "source": {
                "type": "git",
                "url": "https://github.com/phpspec/prophecy.git",
                "reference": "4745ded9307786b730d7a60df5cb5a6c43cf95f7"
            },
            "dist": {
                "type": "zip",
                "url": "https://api.github.com/repos/phpspec/prophecy/zipball/4745ded9307786b730d7a60df5cb5a6c43cf95f7",
                "reference": "4745ded9307786b730d7a60df5cb5a6c43cf95f7",
                "shasum": ""
            },
            "require": {
                "doctrine/instantiator": "^1.0.2",
                "phpdocumentor/reflection-docblock": "~2.0",
                "sebastian/comparator": "~1.1"
            },
            "require-dev": {
                "phpspec/phpspec": "~2.0"
            },
            "type": "library",
            "extra": {
                "branch-alias": {
                    "dev-master": "1.4.x-dev"
                }
            },
            "autoload": {
                "psr-0": {
                    "Prophecy\\": "src/"
                }
            },
            "notification-url": "https://packagist.org/downloads/",
            "license": [
                "MIT"
            ],
            "authors": [
                {
                    "name": "Konstantin Kudryashov",
                    "email": "ever.zet@gmail.com",
                    "homepage": "http://everzet.com"
                },
                {
                    "name": "Marcello Duarte",
                    "email": "marcello.duarte@gmail.com"
                }
            ],
            "description": "Highly opinionated mocking framework for PHP 5.3+",
            "homepage": "https://github.com/phpspec/prophecy",
            "keywords": [
                "Double",
                "Dummy",
                "fake",
                "mock",
                "spy",
                "stub"
            ],
            "time": "2015-08-13 10:07:40"
        },
        {
            "name": "phpunit/php-code-coverage",
            "version": "3.0.1",
            "source": {
                "type": "git",
                "url": "https://github.com/sebastianbergmann/php-code-coverage.git",
                "reference": "c84f05be256cd7c9d2340b26f7995b4afbf8787b"
            },
            "dist": {
                "type": "zip",
                "url": "https://api.github.com/repos/sebastianbergmann/php-code-coverage/zipball/c84f05be256cd7c9d2340b26f7995b4afbf8787b",
                "reference": "c84f05be256cd7c9d2340b26f7995b4afbf8787b",
                "shasum": ""
            },
            "require": {
                "php": ">=5.6",
                "phpunit/php-file-iterator": "~1.3",
                "phpunit/php-text-template": "~1.2",
                "phpunit/php-token-stream": "~1.3",
                "sebastian/environment": "^1.3.2",
                "sebastian/version": "~1.0"
            },
            "require-dev": {
                "ext-xdebug": ">=2.1.4",
                "phpunit/phpunit": "~5"
            },
            "suggest": {
                "ext-dom": "*",
                "ext-xdebug": ">=2.2.1",
                "ext-xmlwriter": "*"
            },
            "type": "library",
            "extra": {
                "branch-alias": {
                    "dev-master": "3.0.x-dev"
                }
            },
            "autoload": {
                "classmap": [
                    "src/"
                ]
            },
            "notification-url": "https://packagist.org/downloads/",
            "license": [
                "BSD-3-Clause"
            ],
            "authors": [
                {
                    "name": "Sebastian Bergmann",
                    "email": "sb@sebastian-bergmann.de",
                    "role": "lead"
                }
            ],
            "description": "Library that provides collection, processing, and rendering functionality for PHP code coverage information.",
            "homepage": "https://github.com/sebastianbergmann/php-code-coverage",
            "keywords": [
                "coverage",
                "testing",
                "xunit"
            ],
            "time": "2015-10-06 15:51:05"
        },
        {
            "name": "phpunit/php-file-iterator",
            "version": "1.4.1",
            "source": {
                "type": "git",
                "url": "https://github.com/sebastianbergmann/php-file-iterator.git",
                "reference": "6150bf2c35d3fc379e50c7602b75caceaa39dbf0"
            },
            "dist": {
                "type": "zip",
                "url": "https://api.github.com/repos/sebastianbergmann/php-file-iterator/zipball/6150bf2c35d3fc379e50c7602b75caceaa39dbf0",
                "reference": "6150bf2c35d3fc379e50c7602b75caceaa39dbf0",
                "shasum": ""
            },
            "require": {
                "php": ">=5.3.3"
            },
            "type": "library",
            "extra": {
                "branch-alias": {
                    "dev-master": "1.4.x-dev"
                }
            },
            "autoload": {
                "classmap": [
                    "src/"
                ]
            },
            "notification-url": "https://packagist.org/downloads/",
            "license": [
                "BSD-3-Clause"
            ],
            "authors": [
                {
                    "name": "Sebastian Bergmann",
                    "email": "sb@sebastian-bergmann.de",
                    "role": "lead"
                }
            ],
            "description": "FilterIterator implementation that filters files based on a list of suffixes.",
            "homepage": "https://github.com/sebastianbergmann/php-file-iterator/",
            "keywords": [
                "filesystem",
                "iterator"
            ],
            "time": "2015-06-21 13:08:43"
        },
        {
            "name": "phpunit/php-text-template",
            "version": "1.2.1",
            "source": {
                "type": "git",
                "url": "https://github.com/sebastianbergmann/php-text-template.git",
                "reference": "31f8b717e51d9a2afca6c9f046f5d69fc27c8686"
            },
            "dist": {
                "type": "zip",
                "url": "https://api.github.com/repos/sebastianbergmann/php-text-template/zipball/31f8b717e51d9a2afca6c9f046f5d69fc27c8686",
                "reference": "31f8b717e51d9a2afca6c9f046f5d69fc27c8686",
                "shasum": ""
            },
            "require": {
                "php": ">=5.3.3"
            },
            "type": "library",
            "autoload": {
                "classmap": [
                    "src/"
                ]
            },
            "notification-url": "https://packagist.org/downloads/",
            "license": [
                "BSD-3-Clause"
            ],
            "authors": [
                {
                    "name": "Sebastian Bergmann",
                    "email": "sebastian@phpunit.de",
                    "role": "lead"
                }
            ],
            "description": "Simple template engine.",
            "homepage": "https://github.com/sebastianbergmann/php-text-template/",
            "keywords": [
                "template"
            ],
            "time": "2015-06-21 13:50:34"
        },
        {
            "name": "phpunit/php-timer",
            "version": "1.0.7",
            "source": {
                "type": "git",
                "url": "https://github.com/sebastianbergmann/php-timer.git",
                "reference": "3e82f4e9fc92665fafd9157568e4dcb01d014e5b"
            },
            "dist": {
                "type": "zip",
                "url": "https://api.github.com/repos/sebastianbergmann/php-timer/zipball/3e82f4e9fc92665fafd9157568e4dcb01d014e5b",
                "reference": "3e82f4e9fc92665fafd9157568e4dcb01d014e5b",
                "shasum": ""
            },
            "require": {
                "php": ">=5.3.3"
            },
            "type": "library",
            "autoload": {
                "classmap": [
                    "src/"
                ]
            },
            "notification-url": "https://packagist.org/downloads/",
            "license": [
                "BSD-3-Clause"
            ],
            "authors": [
                {
                    "name": "Sebastian Bergmann",
                    "email": "sb@sebastian-bergmann.de",
                    "role": "lead"
                }
            ],
            "description": "Utility class for timing",
            "homepage": "https://github.com/sebastianbergmann/php-timer/",
            "keywords": [
                "timer"
            ],
            "time": "2015-06-21 08:01:12"
        },
        {
            "name": "phpunit/php-token-stream",
            "version": "1.4.8",
            "source": {
                "type": "git",
                "url": "https://github.com/sebastianbergmann/php-token-stream.git",
                "reference": "3144ae21711fb6cac0b1ab4cbe63b75ce3d4e8da"
            },
            "dist": {
                "type": "zip",
                "url": "https://api.github.com/repos/sebastianbergmann/php-token-stream/zipball/3144ae21711fb6cac0b1ab4cbe63b75ce3d4e8da",
                "reference": "3144ae21711fb6cac0b1ab4cbe63b75ce3d4e8da",
                "shasum": ""
            },
            "require": {
                "ext-tokenizer": "*",
                "php": ">=5.3.3"
            },
            "require-dev": {
                "phpunit/phpunit": "~4.2"
            },
            "type": "library",
            "extra": {
                "branch-alias": {
                    "dev-master": "1.4-dev"
                }
            },
            "autoload": {
                "classmap": [
                    "src/"
                ]
            },
            "notification-url": "https://packagist.org/downloads/",
            "license": [
                "BSD-3-Clause"
            ],
            "authors": [
                {
                    "name": "Sebastian Bergmann",
                    "email": "sebastian@phpunit.de"
                }
            ],
            "description": "Wrapper around PHP's tokenizer extension.",
            "homepage": "https://github.com/sebastianbergmann/php-token-stream/",
            "keywords": [
                "tokenizer"
            ],
            "time": "2015-09-15 10:49:45"
        },
        {
            "name": "phpunit/phpunit",
            "version": "5.0.6",
            "source": {
                "type": "git",
                "url": "https://github.com/sebastianbergmann/phpunit.git",
                "reference": "d2656ec378c88e036b3fc14fb4262ee1a25498c9"
            },
            "dist": {
                "type": "zip",
                "url": "https://api.github.com/repos/sebastianbergmann/phpunit/zipball/d2656ec378c88e036b3fc14fb4262ee1a25498c9",
                "reference": "d2656ec378c88e036b3fc14fb4262ee1a25498c9",
                "shasum": ""
            },
            "require": {
                "ext-dom": "*",
                "ext-json": "*",
                "ext-pcre": "*",
                "ext-reflection": "*",
                "ext-spl": "*",
                "myclabs/deep-copy": "~1.3",
                "php": ">=5.6",
                "phpspec/prophecy": "^1.3.1",
                "phpunit/php-code-coverage": "~3.0",
                "phpunit/php-file-iterator": "~1.4",
                "phpunit/php-text-template": "~1.2",
                "phpunit/php-timer": ">=1.0.6",
                "phpunit/phpunit-mock-objects": ">=3.0",
                "sebastian/comparator": "~1.1",
                "sebastian/diff": "~1.2",
                "sebastian/environment": "~1.3",
                "sebastian/exporter": "~1.2",
                "sebastian/global-state": "~1.0",
                "sebastian/resource-operations": "~1.0",
                "sebastian/version": "~1.0",
                "symfony/yaml": "~2.1|~3.0"
            },
            "suggest": {
                "phpunit/php-invoker": "~1.1"
            },
            "bin": [
                "phpunit"
            ],
            "type": "library",
            "extra": {
                "branch-alias": {
                    "dev-master": "5.0.x-dev"
                }
            },
            "autoload": {
                "classmap": [
                    "src/"
                ]
            },
            "notification-url": "https://packagist.org/downloads/",
            "license": [
                "BSD-3-Clause"
            ],
            "authors": [
                {
                    "name": "Sebastian Bergmann",
                    "email": "sebastian@phpunit.de",
                    "role": "lead"
                }
            ],
            "description": "The PHP Unit Testing framework.",
            "homepage": "https://phpunit.de/",
            "keywords": [
                "phpunit",
                "testing",
                "xunit"
            ],
            "time": "2015-10-14 13:51:20"
        },
        {
            "name": "phpunit/phpunit-mock-objects",
            "version": "3.0.3",
            "source": {
                "type": "git",
                "url": "https://github.com/sebastianbergmann/phpunit-mock-objects.git",
                "reference": "382c729a52b7ef682e94c73fd6868f5ee8116ba7"
            },
            "dist": {
                "type": "zip",
                "url": "https://api.github.com/repos/sebastianbergmann/phpunit-mock-objects/zipball/382c729a52b7ef682e94c73fd6868f5ee8116ba7",
                "reference": "382c729a52b7ef682e94c73fd6868f5ee8116ba7",
                "shasum": ""
            },
            "require": {
                "doctrine/instantiator": "^1.0.2",
                "php": ">=5.6",
                "phpunit/php-text-template": "~1.2",
                "sebastian/exporter": "~1.2"
            },
            "require-dev": {
                "phpunit/phpunit": "~5"
            },
            "suggest": {
                "ext-soap": "*"
            },
            "type": "library",
            "extra": {
                "branch-alias": {
                    "dev-master": "3.0.x-dev"
                }
            },
            "autoload": {
                "classmap": [
                    "src/"
                ]
            },
            "notification-url": "https://packagist.org/downloads/",
            "license": [
                "BSD-3-Clause"
            ],
            "authors": [
                {
                    "name": "Sebastian Bergmann",
                    "email": "sb@sebastian-bergmann.de",
                    "role": "lead"
                }
            ],
            "description": "Mock Object library for PHPUnit",
            "homepage": "https://github.com/sebastianbergmann/phpunit-mock-objects/",
            "keywords": [
                "mock",
                "xunit"
            ],
            "time": "2015-10-18 07:55:54"
        },
        {
            "name": "sebastian/comparator",
            "version": "1.2.0",
            "source": {
                "type": "git",
                "url": "https://github.com/sebastianbergmann/comparator.git",
                "reference": "937efb279bd37a375bcadf584dec0726f84dbf22"
            },
            "dist": {
                "type": "zip",
                "url": "https://api.github.com/repos/sebastianbergmann/comparator/zipball/937efb279bd37a375bcadf584dec0726f84dbf22",
                "reference": "937efb279bd37a375bcadf584dec0726f84dbf22",
                "shasum": ""
            },
            "require": {
                "php": ">=5.3.3",
                "sebastian/diff": "~1.2",
                "sebastian/exporter": "~1.2"
            },
            "require-dev": {
                "phpunit/phpunit": "~4.4"
            },
            "type": "library",
            "extra": {
                "branch-alias": {
                    "dev-master": "1.2.x-dev"
                }
            },
            "autoload": {
                "classmap": [
                    "src/"
                ]
            },
            "notification-url": "https://packagist.org/downloads/",
            "license": [
                "BSD-3-Clause"
            ],
            "authors": [
                {
                    "name": "Jeff Welch",
                    "email": "whatthejeff@gmail.com"
                },
                {
                    "name": "Volker Dusch",
                    "email": "github@wallbash.com"
                },
                {
                    "name": "Bernhard Schussek",
                    "email": "bschussek@2bepublished.at"
                },
                {
                    "name": "Sebastian Bergmann",
                    "email": "sebastian@phpunit.de"
                }
            ],
            "description": "Provides the functionality to compare PHP values for equality",
            "homepage": "http://www.github.com/sebastianbergmann/comparator",
            "keywords": [
                "comparator",
                "compare",
                "equality"
            ],
            "time": "2015-07-26 15:48:44"
        },
        {
            "name": "sebastian/diff",
            "version": "1.3.0",
            "source": {
                "type": "git",
                "url": "https://github.com/sebastianbergmann/diff.git",
                "reference": "863df9687835c62aa423a22412d26fa2ebde3fd3"
            },
            "dist": {
                "type": "zip",
                "url": "https://api.github.com/repos/sebastianbergmann/diff/zipball/863df9687835c62aa423a22412d26fa2ebde3fd3",
                "reference": "863df9687835c62aa423a22412d26fa2ebde3fd3",
                "shasum": ""
            },
            "require": {
                "php": ">=5.3.3"
            },
            "require-dev": {
                "phpunit/phpunit": "~4.2"
            },
            "type": "library",
            "extra": {
                "branch-alias": {
                    "dev-master": "1.3-dev"
                }
            },
            "autoload": {
                "classmap": [
                    "src/"
                ]
            },
            "notification-url": "https://packagist.org/downloads/",
            "license": [
                "BSD-3-Clause"
            ],
            "authors": [
                {
                    "name": "Kore Nordmann",
                    "email": "mail@kore-nordmann.de"
                },
                {
                    "name": "Sebastian Bergmann",
                    "email": "sebastian@phpunit.de"
                }
            ],
            "description": "Diff implementation",
            "homepage": "http://www.github.com/sebastianbergmann/diff",
            "keywords": [
                "diff"
            ],
            "time": "2015-02-22 15:13:53"
        },
        {
            "name": "sebastian/environment",
            "version": "1.3.2",
            "source": {
                "type": "git",
                "url": "https://github.com/sebastianbergmann/environment.git",
                "reference": "6324c907ce7a52478eeeaede764f48733ef5ae44"
            },
            "dist": {
                "type": "zip",
                "url": "https://api.github.com/repos/sebastianbergmann/environment/zipball/6324c907ce7a52478eeeaede764f48733ef5ae44",
                "reference": "6324c907ce7a52478eeeaede764f48733ef5ae44",
                "shasum": ""
            },
            "require": {
                "php": ">=5.3.3"
            },
            "require-dev": {
                "phpunit/phpunit": "~4.4"
            },
            "type": "library",
            "extra": {
                "branch-alias": {
                    "dev-master": "1.3.x-dev"
                }
            },
            "autoload": {
                "classmap": [
                    "src/"
                ]
            },
            "notification-url": "https://packagist.org/downloads/",
            "license": [
                "BSD-3-Clause"
            ],
            "authors": [
                {
                    "name": "Sebastian Bergmann",
                    "email": "sebastian@phpunit.de"
                }
            ],
            "description": "Provides functionality to handle HHVM/PHP environments",
            "homepage": "http://www.github.com/sebastianbergmann/environment",
            "keywords": [
                "Xdebug",
                "environment",
                "hhvm"
            ],
            "time": "2015-08-03 06:14:51"
        },
        {
            "name": "sebastian/exporter",
            "version": "1.2.1",
            "source": {
                "type": "git",
                "url": "https://github.com/sebastianbergmann/exporter.git",
                "reference": "7ae5513327cb536431847bcc0c10edba2701064e"
            },
            "dist": {
                "type": "zip",
                "url": "https://api.github.com/repos/sebastianbergmann/exporter/zipball/7ae5513327cb536431847bcc0c10edba2701064e",
                "reference": "7ae5513327cb536431847bcc0c10edba2701064e",
                "shasum": ""
            },
            "require": {
                "php": ">=5.3.3",
                "sebastian/recursion-context": "~1.0"
            },
            "require-dev": {
                "phpunit/phpunit": "~4.4"
            },
            "type": "library",
            "extra": {
                "branch-alias": {
                    "dev-master": "1.2.x-dev"
                }
            },
            "autoload": {
                "classmap": [
                    "src/"
                ]
            },
            "notification-url": "https://packagist.org/downloads/",
            "license": [
                "BSD-3-Clause"
            ],
            "authors": [
                {
                    "name": "Jeff Welch",
                    "email": "whatthejeff@gmail.com"
                },
                {
                    "name": "Volker Dusch",
                    "email": "github@wallbash.com"
                },
                {
                    "name": "Bernhard Schussek",
                    "email": "bschussek@2bepublished.at"
                },
                {
                    "name": "Sebastian Bergmann",
                    "email": "sebastian@phpunit.de"
                },
                {
                    "name": "Adam Harvey",
                    "email": "aharvey@php.net"
                }
            ],
            "description": "Provides the functionality to export PHP variables for visualization",
            "homepage": "http://www.github.com/sebastianbergmann/exporter",
            "keywords": [
                "export",
                "exporter"
            ],
            "time": "2015-06-21 07:55:53"
        },
        {
            "name": "sebastian/global-state",
            "version": "1.1.1",
            "source": {
                "type": "git",
                "url": "https://github.com/sebastianbergmann/global-state.git",
                "reference": "bc37d50fea7d017d3d340f230811c9f1d7280af4"
            },
            "dist": {
                "type": "zip",
                "url": "https://api.github.com/repos/sebastianbergmann/global-state/zipball/bc37d50fea7d017d3d340f230811c9f1d7280af4",
                "reference": "bc37d50fea7d017d3d340f230811c9f1d7280af4",
                "shasum": ""
            },
            "require": {
                "php": ">=5.3.3"
            },
            "require-dev": {
                "phpunit/phpunit": "~4.2"
            },
            "suggest": {
                "ext-uopz": "*"
            },
            "type": "library",
            "extra": {
                "branch-alias": {
                    "dev-master": "1.0-dev"
                }
            },
            "autoload": {
                "classmap": [
                    "src/"
                ]
            },
            "notification-url": "https://packagist.org/downloads/",
            "license": [
                "BSD-3-Clause"
            ],
            "authors": [
                {
                    "name": "Sebastian Bergmann",
                    "email": "sebastian@phpunit.de"
                }
            ],
            "description": "Snapshotting of global state",
            "homepage": "http://www.github.com/sebastianbergmann/global-state",
            "keywords": [
                "global state"
            ],
            "time": "2015-10-12 03:26:01"
        },
        {
            "name": "sebastian/recursion-context",
            "version": "1.0.1",
            "source": {
                "type": "git",
                "url": "https://github.com/sebastianbergmann/recursion-context.git",
                "reference": "994d4a811bafe801fb06dccbee797863ba2792ba"
            },
            "dist": {
                "type": "zip",
                "url": "https://api.github.com/repos/sebastianbergmann/recursion-context/zipball/994d4a811bafe801fb06dccbee797863ba2792ba",
                "reference": "994d4a811bafe801fb06dccbee797863ba2792ba",
                "shasum": ""
            },
            "require": {
                "php": ">=5.3.3"
            },
            "require-dev": {
                "phpunit/phpunit": "~4.4"
            },
            "type": "library",
            "extra": {
                "branch-alias": {
                    "dev-master": "1.0.x-dev"
                }
            },
            "autoload": {
                "classmap": [
                    "src/"
                ]
            },
            "notification-url": "https://packagist.org/downloads/",
            "license": [
                "BSD-3-Clause"
            ],
            "authors": [
                {
                    "name": "Jeff Welch",
                    "email": "whatthejeff@gmail.com"
                },
                {
                    "name": "Sebastian Bergmann",
                    "email": "sebastian@phpunit.de"
                },
                {
                    "name": "Adam Harvey",
                    "email": "aharvey@php.net"
                }
            ],
            "description": "Provides functionality to recursively process PHP variables",
            "homepage": "http://www.github.com/sebastianbergmann/recursion-context",
            "time": "2015-06-21 08:04:50"
        },
        {
            "name": "sebastian/resource-operations",
            "version": "1.0.0",
            "source": {
                "type": "git",
                "url": "https://github.com/sebastianbergmann/resource-operations.git",
                "reference": "ce990bb21759f94aeafd30209e8cfcdfa8bc3f52"
            },
            "dist": {
                "type": "zip",
                "url": "https://api.github.com/repos/sebastianbergmann/resource-operations/zipball/ce990bb21759f94aeafd30209e8cfcdfa8bc3f52",
                "reference": "ce990bb21759f94aeafd30209e8cfcdfa8bc3f52",
                "shasum": ""
            },
            "require": {
                "php": ">=5.6.0"
            },
            "type": "library",
            "extra": {
                "branch-alias": {
                    "dev-master": "1.0.x-dev"
                }
            },
            "autoload": {
                "classmap": [
                    "src/"
                ]
            },
            "notification-url": "https://packagist.org/downloads/",
            "license": [
                "BSD-3-Clause"
            ],
            "authors": [
                {
                    "name": "Sebastian Bergmann",
                    "email": "sebastian@phpunit.de"
                }
            ],
            "description": "Provides a list of PHP built-in functions that operate on resources",
            "homepage": "https://www.github.com/sebastianbergmann/resource-operations",
            "time": "2015-07-28 20:34:47"
        },
        {
            "name": "sebastian/version",
            "version": "1.0.6",
            "source": {
                "type": "git",
                "url": "https://github.com/sebastianbergmann/version.git",
                "reference": "58b3a85e7999757d6ad81c787a1fbf5ff6c628c6"
            },
            "dist": {
                "type": "zip",
                "url": "https://api.github.com/repos/sebastianbergmann/version/zipball/58b3a85e7999757d6ad81c787a1fbf5ff6c628c6",
                "reference": "58b3a85e7999757d6ad81c787a1fbf5ff6c628c6",
                "shasum": ""
            },
            "type": "library",
            "autoload": {
                "classmap": [
                    "src/"
                ]
            },
            "notification-url": "https://packagist.org/downloads/",
            "license": [
                "BSD-3-Clause"
            ],
            "authors": [
                {
                    "name": "Sebastian Bergmann",
                    "email": "sebastian@phpunit.de",
                    "role": "lead"
                }
            ],
            "description": "Library that helps with managing the version number of Git-hosted PHP projects",
            "homepage": "https://github.com/sebastianbergmann/version",
            "time": "2015-06-21 13:59:46"
        },
        {
            "name": "symfony/yaml",
            "version": "v2.7.5",
            "source": {
                "type": "git",
                "url": "https://github.com/symfony/yaml.git",
                "reference": "31cb2ad0155c95b88ee55fe12bc7ff92232c1770"
            },
            "dist": {
                "type": "zip",
                "url": "https://api.github.com/repos/symfony/yaml/zipball/31cb2ad0155c95b88ee55fe12bc7ff92232c1770",
                "reference": "31cb2ad0155c95b88ee55fe12bc7ff92232c1770",
                "shasum": ""
            },
            "require": {
                "php": ">=5.3.9"
            },
            "require-dev": {
                "symfony/phpunit-bridge": "~2.7"
            },
            "type": "library",
            "extra": {
                "branch-alias": {
                    "dev-master": "2.7-dev"
                }
            },
            "autoload": {
                "psr-4": {
                    "Symfony\\Component\\Yaml\\": ""
                }
            },
            "notification-url": "https://packagist.org/downloads/",
            "license": [
                "MIT"
            ],
            "authors": [
                {
                    "name": "Fabien Potencier",
                    "email": "fabien@symfony.com"
                },
                {
                    "name": "Symfony Community",
                    "homepage": "https://symfony.com/contributors"
                }
            ],
            "description": "Symfony Yaml Component",
            "homepage": "https://symfony.com",
            "time": "2015-09-14 14:14:09"
        }
    ],
    "aliases": [],
    "minimum-stability": "stable",
    "stability-flags": [],
    "prefer-stable": false,
    "prefer-lowest": false,
    "platform": [],
    "platform-dev": []
}<|MERGE_RESOLUTION|>--- conflicted
+++ resolved
@@ -8,11 +8,7 @@
     "packages": [
         {
             "name": "marando/astrodate",
-<<<<<<< HEAD
-            "version": "^0.2.2",
-=======
             "version": "0.2.2",
->>>>>>> 73a04fc3
             "source": {
                 "type": "git",
                 "url": "https://github.com/marando/AstroDate.git",
