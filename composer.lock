{
    "_readme": [
        "This file locks the dependencies of your project to a known state",
        "Read more about it at https://getcomposer.org/doc/01-basic-usage.md#composer-lock-the-lock-file",
        "This file is @generated automatically"
    ],
<<<<<<< HEAD
    "hash": "c5f79e228401408cd0a7bb8f45e7bccb",
    "packages": [
        {
            "name": "marando/astrodate",
            "version": "0.2.6",
            "source": {
                "type": "git",
                "url": "https://github.com/marando/AstroDate.git",
                "reference": "4234cfc6a804bd56701bb32be37bed3a01ede83f"
            },
            "dist": {
                "type": "zip",
                "url": "https://api.github.com/repos/marando/AstroDate/zipball/4234cfc6a804bd56701bb32be37bed3a01ede83f",
                "reference": "4234cfc6a804bd56701bb32be37bed3a01ede83f",
                "shasum": ""
            },
            "require": {
                "marando/meeus-nutation": "^0.2.5",
                "marando/units": "^0.2.2",
=======
    "hash": "b54636c96c35b92f64595efbafbb52fb",
    "packages": [
        {
            "name": "marando/astrodate",
            "version": "0.2.8",
            "source": {
                "type": "git",
                "url": "https://github.com/marando/AstroDate.git",
                "reference": "4b3a3969c1f3218a4001302c59d11d023d089c64"
            },
            "dist": {
                "type": "zip",
                "url": "https://api.github.com/repos/marando/AstroDate/zipball/4b3a3969c1f3218a4001302c59d11d023d089c64",
                "reference": "4b3a3969c1f3218a4001302c59d11d023d089c64",
                "shasum": ""
            },
            "require": {
                "marando/meeus-nutation": "^0.2.6",
                "marando/units": "^0.3",
>>>>>>> 45c936b9
                "php": "^5.5"
            },
            "require-dev": {
                "phpunit/phpunit": "^5.0"
            },
            "type": "library",
            "autoload": {
                "psr-0": {
                    "Marando": "src/"
                }
            },
            "notification-url": "https://packagist.org/downloads/",
            "license": [
                "GNU2"
            ],
            "authors": [
                {
                    "name": "Ashley Marando",
                    "email": "a.marando@me.com"
                }
            ],
            "description": "A PHP Date/Time class with useful Astronomy related functionality ",
<<<<<<< HEAD
            "time": "2015-10-23 04:54:36"
        },
        {
            "name": "marando/units",
            "version": "0.2.3",
            "source": {
                "type": "git",
                "url": "https://github.com/marando/Units.git",
                "reference": "d64ca60837256f0ae66eead32df0d5a2aca62d74"
            },
            "dist": {
                "type": "zip",
                "url": "https://api.github.com/repos/marando/Units/zipball/d64ca60837256f0ae66eead32df0d5a2aca62d74",
                "reference": "d64ca60837256f0ae66eead32df0d5a2aca62d74",
=======
            "time": "2015-10-24 07:59:31"
        },
        {
            "name": "marando/units",
            "version": "0.3",
            "source": {
                "type": "git",
                "url": "https://github.com/marando/Units.git",
                "reference": "9ba5486eea7f7e8bd1f6c23385d70a88fffb738b"
            },
            "dist": {
                "type": "zip",
                "url": "https://api.github.com/repos/marando/Units/zipball/9ba5486eea7f7e8bd1f6c23385d70a88fffb738b",
                "reference": "9ba5486eea7f7e8bd1f6c23385d70a88fffb738b",
>>>>>>> 45c936b9
                "shasum": ""
            },
            "require": {
                "php": "^5.4"
            },
            "require-dev": {
                "phpunit/phpunit": "^5.0"
            },
            "type": "library",
            "autoload": {
                "psr-0": {
                    "Marando": "src/"
                }
            },
            "notification-url": "https://packagist.org/downloads/",
            "license": [
                "GNU2"
            ],
            "authors": [
                {
                    "name": "Ashley Marando",
                    "email": "a.marando@me.com"
                }
            ],
            "description": "A PHP package consisting of classes representing units of measure",
<<<<<<< HEAD
            "time": "2015-10-23 06:00:21"
=======
            "time": "2015-10-24 07:37:36"
>>>>>>> 45c936b9
        }
    ],
    "packages-dev": [
        {
            "name": "doctrine/instantiator",
            "version": "1.0.5",
            "source": {
                "type": "git",
                "url": "https://github.com/doctrine/instantiator.git",
                "reference": "8e884e78f9f0eb1329e445619e04456e64d8051d"
            },
            "dist": {
                "type": "zip",
                "url": "https://api.github.com/repos/doctrine/instantiator/zipball/8e884e78f9f0eb1329e445619e04456e64d8051d",
                "reference": "8e884e78f9f0eb1329e445619e04456e64d8051d",
                "shasum": ""
            },
            "require": {
                "php": ">=5.3,<8.0-DEV"
            },
            "require-dev": {
                "athletic/athletic": "~0.1.8",
                "ext-pdo": "*",
                "ext-phar": "*",
                "phpunit/phpunit": "~4.0",
                "squizlabs/php_codesniffer": "~2.0"
            },
            "type": "library",
            "extra": {
                "branch-alias": {
                    "dev-master": "1.0.x-dev"
                }
            },
            "autoload": {
                "psr-4": {
                    "Doctrine\\Instantiator\\": "src/Doctrine/Instantiator/"
                }
            },
            "notification-url": "https://packagist.org/downloads/",
            "license": [
                "MIT"
            ],
            "authors": [
                {
                    "name": "Marco Pivetta",
                    "email": "ocramius@gmail.com",
                    "homepage": "http://ocramius.github.com/"
                }
            ],
            "description": "A small, lightweight utility to instantiate objects in PHP without invoking their constructors",
            "homepage": "https://github.com/doctrine/instantiator",
            "keywords": [
                "constructor",
                "instantiate"
            ],
            "time": "2015-06-14 21:17:01"
        },
        {
            "name": "myclabs/deep-copy",
            "version": "1.4.0",
            "source": {
                "type": "git",
                "url": "https://github.com/myclabs/DeepCopy.git",
                "reference": "d8093b631a31628342d0703764935f8bac2c56b1"
            },
            "dist": {
                "type": "zip",
                "url": "https://api.github.com/repos/myclabs/DeepCopy/zipball/d8093b631a31628342d0703764935f8bac2c56b1",
                "reference": "d8093b631a31628342d0703764935f8bac2c56b1",
                "shasum": ""
            },
            "require": {
                "php": ">=5.4.0"
            },
            "require-dev": {
                "doctrine/collections": "1.*",
                "phpunit/phpunit": "~4.1"
            },
            "type": "library",
            "autoload": {
                "psr-4": {
                    "DeepCopy\\": "src/DeepCopy/"
                }
            },
            "notification-url": "https://packagist.org/downloads/",
            "license": [
                "MIT"
            ],
            "description": "Create deep copies (clones) of your objects",
            "homepage": "https://github.com/myclabs/DeepCopy",
            "keywords": [
                "clone",
                "copy",
                "duplicate",
                "object",
                "object graph"
            ],
            "time": "2015-10-05 15:07:09"
        },
        {
            "name": "phpdocumentor/reflection-docblock",
            "version": "2.0.4",
            "source": {
                "type": "git",
                "url": "https://github.com/phpDocumentor/ReflectionDocBlock.git",
                "reference": "d68dbdc53dc358a816f00b300704702b2eaff7b8"
            },
            "dist": {
                "type": "zip",
                "url": "https://api.github.com/repos/phpDocumentor/ReflectionDocBlock/zipball/d68dbdc53dc358a816f00b300704702b2eaff7b8",
                "reference": "d68dbdc53dc358a816f00b300704702b2eaff7b8",
                "shasum": ""
            },
            "require": {
                "php": ">=5.3.3"
            },
            "require-dev": {
                "phpunit/phpunit": "~4.0"
            },
            "suggest": {
                "dflydev/markdown": "~1.0",
                "erusev/parsedown": "~1.0"
            },
            "type": "library",
            "extra": {
                "branch-alias": {
                    "dev-master": "2.0.x-dev"
                }
            },
            "autoload": {
                "psr-0": {
                    "phpDocumentor": [
                        "src/"
                    ]
                }
            },
            "notification-url": "https://packagist.org/downloads/",
            "license": [
                "MIT"
            ],
            "authors": [
                {
                    "name": "Mike van Riel",
                    "email": "mike.vanriel@naenius.com"
                }
            ],
            "time": "2015-02-03 12:10:50"
        },
        {
            "name": "phpspec/prophecy",
            "version": "v1.5.0",
            "source": {
                "type": "git",
                "url": "https://github.com/phpspec/prophecy.git",
                "reference": "4745ded9307786b730d7a60df5cb5a6c43cf95f7"
            },
            "dist": {
                "type": "zip",
                "url": "https://api.github.com/repos/phpspec/prophecy/zipball/4745ded9307786b730d7a60df5cb5a6c43cf95f7",
                "reference": "4745ded9307786b730d7a60df5cb5a6c43cf95f7",
                "shasum": ""
            },
            "require": {
                "doctrine/instantiator": "^1.0.2",
                "phpdocumentor/reflection-docblock": "~2.0",
                "sebastian/comparator": "~1.1"
            },
            "require-dev": {
                "phpspec/phpspec": "~2.0"
            },
            "type": "library",
            "extra": {
                "branch-alias": {
                    "dev-master": "1.4.x-dev"
                }
            },
            "autoload": {
                "psr-0": {
                    "Prophecy\\": "src/"
                }
            },
            "notification-url": "https://packagist.org/downloads/",
            "license": [
                "MIT"
            ],
            "authors": [
                {
                    "name": "Konstantin Kudryashov",
                    "email": "ever.zet@gmail.com",
                    "homepage": "http://everzet.com"
                },
                {
                    "name": "Marcello Duarte",
                    "email": "marcello.duarte@gmail.com"
                }
            ],
            "description": "Highly opinionated mocking framework for PHP 5.3+",
            "homepage": "https://github.com/phpspec/prophecy",
            "keywords": [
                "Double",
                "Dummy",
                "fake",
                "mock",
                "spy",
                "stub"
            ],
            "time": "2015-08-13 10:07:40"
        },
        {
            "name": "phpunit/php-code-coverage",
            "version": "3.0.1",
            "source": {
                "type": "git",
                "url": "https://github.com/sebastianbergmann/php-code-coverage.git",
                "reference": "c84f05be256cd7c9d2340b26f7995b4afbf8787b"
            },
            "dist": {
                "type": "zip",
                "url": "https://api.github.com/repos/sebastianbergmann/php-code-coverage/zipball/c84f05be256cd7c9d2340b26f7995b4afbf8787b",
                "reference": "c84f05be256cd7c9d2340b26f7995b4afbf8787b",
                "shasum": ""
            },
            "require": {
                "php": ">=5.6",
                "phpunit/php-file-iterator": "~1.3",
                "phpunit/php-text-template": "~1.2",
                "phpunit/php-token-stream": "~1.3",
                "sebastian/environment": "^1.3.2",
                "sebastian/version": "~1.0"
            },
            "require-dev": {
                "ext-xdebug": ">=2.1.4",
                "phpunit/phpunit": "~5"
            },
            "suggest": {
                "ext-dom": "*",
                "ext-xdebug": ">=2.2.1",
                "ext-xmlwriter": "*"
            },
            "type": "library",
            "extra": {
                "branch-alias": {
                    "dev-master": "3.0.x-dev"
                }
            },
            "autoload": {
                "classmap": [
                    "src/"
                ]
            },
            "notification-url": "https://packagist.org/downloads/",
            "license": [
                "BSD-3-Clause"
            ],
            "authors": [
                {
                    "name": "Sebastian Bergmann",
                    "email": "sb@sebastian-bergmann.de",
                    "role": "lead"
                }
            ],
            "description": "Library that provides collection, processing, and rendering functionality for PHP code coverage information.",
            "homepage": "https://github.com/sebastianbergmann/php-code-coverage",
            "keywords": [
                "coverage",
                "testing",
                "xunit"
            ],
            "time": "2015-10-06 15:51:05"
        },
        {
            "name": "phpunit/php-file-iterator",
            "version": "1.4.1",
            "source": {
                "type": "git",
                "url": "https://github.com/sebastianbergmann/php-file-iterator.git",
                "reference": "6150bf2c35d3fc379e50c7602b75caceaa39dbf0"
            },
            "dist": {
                "type": "zip",
                "url": "https://api.github.com/repos/sebastianbergmann/php-file-iterator/zipball/6150bf2c35d3fc379e50c7602b75caceaa39dbf0",
                "reference": "6150bf2c35d3fc379e50c7602b75caceaa39dbf0",
                "shasum": ""
            },
            "require": {
                "php": ">=5.3.3"
            },
            "type": "library",
            "extra": {
                "branch-alias": {
                    "dev-master": "1.4.x-dev"
                }
            },
            "autoload": {
                "classmap": [
                    "src/"
                ]
            },
            "notification-url": "https://packagist.org/downloads/",
            "license": [
                "BSD-3-Clause"
            ],
            "authors": [
                {
                    "name": "Sebastian Bergmann",
                    "email": "sb@sebastian-bergmann.de",
                    "role": "lead"
                }
            ],
            "description": "FilterIterator implementation that filters files based on a list of suffixes.",
            "homepage": "https://github.com/sebastianbergmann/php-file-iterator/",
            "keywords": [
                "filesystem",
                "iterator"
            ],
            "time": "2015-06-21 13:08:43"
        },
        {
            "name": "phpunit/php-text-template",
            "version": "1.2.1",
            "source": {
                "type": "git",
                "url": "https://github.com/sebastianbergmann/php-text-template.git",
                "reference": "31f8b717e51d9a2afca6c9f046f5d69fc27c8686"
            },
            "dist": {
                "type": "zip",
                "url": "https://api.github.com/repos/sebastianbergmann/php-text-template/zipball/31f8b717e51d9a2afca6c9f046f5d69fc27c8686",
                "reference": "31f8b717e51d9a2afca6c9f046f5d69fc27c8686",
                "shasum": ""
            },
            "require": {
                "php": ">=5.3.3"
            },
            "type": "library",
            "autoload": {
                "classmap": [
                    "src/"
                ]
            },
            "notification-url": "https://packagist.org/downloads/",
            "license": [
                "BSD-3-Clause"
            ],
            "authors": [
                {
                    "name": "Sebastian Bergmann",
                    "email": "sebastian@phpunit.de",
                    "role": "lead"
                }
            ],
            "description": "Simple template engine.",
            "homepage": "https://github.com/sebastianbergmann/php-text-template/",
            "keywords": [
                "template"
            ],
            "time": "2015-06-21 13:50:34"
        },
        {
            "name": "phpunit/php-timer",
            "version": "1.0.7",
            "source": {
                "type": "git",
                "url": "https://github.com/sebastianbergmann/php-timer.git",
                "reference": "3e82f4e9fc92665fafd9157568e4dcb01d014e5b"
            },
            "dist": {
                "type": "zip",
                "url": "https://api.github.com/repos/sebastianbergmann/php-timer/zipball/3e82f4e9fc92665fafd9157568e4dcb01d014e5b",
                "reference": "3e82f4e9fc92665fafd9157568e4dcb01d014e5b",
                "shasum": ""
            },
            "require": {
                "php": ">=5.3.3"
            },
            "type": "library",
            "autoload": {
                "classmap": [
                    "src/"
                ]
            },
            "notification-url": "https://packagist.org/downloads/",
            "license": [
                "BSD-3-Clause"
            ],
            "authors": [
                {
                    "name": "Sebastian Bergmann",
                    "email": "sb@sebastian-bergmann.de",
                    "role": "lead"
                }
            ],
            "description": "Utility class for timing",
            "homepage": "https://github.com/sebastianbergmann/php-timer/",
            "keywords": [
                "timer"
            ],
            "time": "2015-06-21 08:01:12"
        },
        {
            "name": "phpunit/php-token-stream",
            "version": "1.4.8",
            "source": {
                "type": "git",
                "url": "https://github.com/sebastianbergmann/php-token-stream.git",
                "reference": "3144ae21711fb6cac0b1ab4cbe63b75ce3d4e8da"
            },
            "dist": {
                "type": "zip",
                "url": "https://api.github.com/repos/sebastianbergmann/php-token-stream/zipball/3144ae21711fb6cac0b1ab4cbe63b75ce3d4e8da",
                "reference": "3144ae21711fb6cac0b1ab4cbe63b75ce3d4e8da",
                "shasum": ""
            },
            "require": {
                "ext-tokenizer": "*",
                "php": ">=5.3.3"
            },
            "require-dev": {
                "phpunit/phpunit": "~4.2"
            },
            "type": "library",
            "extra": {
                "branch-alias": {
                    "dev-master": "1.4-dev"
                }
            },
            "autoload": {
                "classmap": [
                    "src/"
                ]
            },
            "notification-url": "https://packagist.org/downloads/",
            "license": [
                "BSD-3-Clause"
            ],
            "authors": [
                {
                    "name": "Sebastian Bergmann",
                    "email": "sebastian@phpunit.de"
                }
            ],
            "description": "Wrapper around PHP's tokenizer extension.",
            "homepage": "https://github.com/sebastianbergmann/php-token-stream/",
            "keywords": [
                "tokenizer"
            ],
            "time": "2015-09-15 10:49:45"
        },
        {
            "name": "phpunit/phpunit",
            "version": "5.0.8",
            "source": {
                "type": "git",
                "url": "https://github.com/sebastianbergmann/phpunit.git",
                "reference": "97fb2503cf8caca9d768fde3cca2ab147b9e7030"
            },
            "dist": {
                "type": "zip",
                "url": "https://api.github.com/repos/sebastianbergmann/phpunit/zipball/97fb2503cf8caca9d768fde3cca2ab147b9e7030",
                "reference": "97fb2503cf8caca9d768fde3cca2ab147b9e7030",
                "shasum": ""
            },
            "require": {
                "ext-dom": "*",
                "ext-json": "*",
                "ext-pcre": "*",
                "ext-reflection": "*",
                "ext-spl": "*",
                "myclabs/deep-copy": "~1.3",
                "php": ">=5.6",
                "phpspec/prophecy": "^1.3.1",
                "phpunit/php-code-coverage": "~3.0",
                "phpunit/php-file-iterator": "~1.4",
                "phpunit/php-text-template": "~1.2",
                "phpunit/php-timer": ">=1.0.6",
                "phpunit/phpunit-mock-objects": ">=3.0",
                "sebastian/comparator": "~1.1",
                "sebastian/diff": "~1.2",
                "sebastian/environment": "~1.3",
                "sebastian/exporter": "~1.2",
                "sebastian/global-state": "~1.0",
                "sebastian/resource-operations": "~1.0",
                "sebastian/version": "~1.0",
                "symfony/yaml": "~2.1|~3.0"
            },
            "suggest": {
                "phpunit/php-invoker": "~1.1"
            },
            "bin": [
                "phpunit"
            ],
            "type": "library",
            "extra": {
                "branch-alias": {
                    "dev-master": "5.0.x-dev"
                }
            },
            "autoload": {
                "classmap": [
                    "src/"
                ]
            },
            "notification-url": "https://packagist.org/downloads/",
            "license": [
                "BSD-3-Clause"
            ],
            "authors": [
                {
                    "name": "Sebastian Bergmann",
                    "email": "sebastian@phpunit.de",
                    "role": "lead"
                }
            ],
            "description": "The PHP Unit Testing framework.",
            "homepage": "https://phpunit.de/",
            "keywords": [
                "phpunit",
                "testing",
                "xunit"
            ],
            "time": "2015-10-23 06:50:01"
        },
        {
            "name": "phpunit/phpunit-mock-objects",
            "version": "3.0.3",
            "source": {
                "type": "git",
                "url": "https://github.com/sebastianbergmann/phpunit-mock-objects.git",
                "reference": "382c729a52b7ef682e94c73fd6868f5ee8116ba7"
            },
            "dist": {
                "type": "zip",
                "url": "https://api.github.com/repos/sebastianbergmann/phpunit-mock-objects/zipball/382c729a52b7ef682e94c73fd6868f5ee8116ba7",
                "reference": "382c729a52b7ef682e94c73fd6868f5ee8116ba7",
                "shasum": ""
            },
            "require": {
                "doctrine/instantiator": "^1.0.2",
                "php": ">=5.6",
                "phpunit/php-text-template": "~1.2",
                "sebastian/exporter": "~1.2"
            },
            "require-dev": {
                "phpunit/phpunit": "~5"
            },
            "suggest": {
                "ext-soap": "*"
            },
            "type": "library",
            "extra": {
                "branch-alias": {
                    "dev-master": "3.0.x-dev"
                }
            },
            "autoload": {
                "classmap": [
                    "src/"
                ]
            },
            "notification-url": "https://packagist.org/downloads/",
            "license": [
                "BSD-3-Clause"
            ],
            "authors": [
                {
                    "name": "Sebastian Bergmann",
                    "email": "sb@sebastian-bergmann.de",
                    "role": "lead"
                }
            ],
            "description": "Mock Object library for PHPUnit",
            "homepage": "https://github.com/sebastianbergmann/phpunit-mock-objects/",
            "keywords": [
                "mock",
                "xunit"
            ],
            "time": "2015-10-18 07:55:54"
        },
        {
            "name": "sebastian/comparator",
            "version": "1.2.0",
            "source": {
                "type": "git",
                "url": "https://github.com/sebastianbergmann/comparator.git",
                "reference": "937efb279bd37a375bcadf584dec0726f84dbf22"
            },
            "dist": {
                "type": "zip",
                "url": "https://api.github.com/repos/sebastianbergmann/comparator/zipball/937efb279bd37a375bcadf584dec0726f84dbf22",
                "reference": "937efb279bd37a375bcadf584dec0726f84dbf22",
                "shasum": ""
            },
            "require": {
                "php": ">=5.3.3",
                "sebastian/diff": "~1.2",
                "sebastian/exporter": "~1.2"
            },
            "require-dev": {
                "phpunit/phpunit": "~4.4"
            },
            "type": "library",
            "extra": {
                "branch-alias": {
                    "dev-master": "1.2.x-dev"
                }
            },
            "autoload": {
                "classmap": [
                    "src/"
                ]
            },
            "notification-url": "https://packagist.org/downloads/",
            "license": [
                "BSD-3-Clause"
            ],
            "authors": [
                {
                    "name": "Jeff Welch",
                    "email": "whatthejeff@gmail.com"
                },
                {
                    "name": "Volker Dusch",
                    "email": "github@wallbash.com"
                },
                {
                    "name": "Bernhard Schussek",
                    "email": "bschussek@2bepublished.at"
                },
                {
                    "name": "Sebastian Bergmann",
                    "email": "sebastian@phpunit.de"
                }
            ],
            "description": "Provides the functionality to compare PHP values for equality",
            "homepage": "http://www.github.com/sebastianbergmann/comparator",
            "keywords": [
                "comparator",
                "compare",
                "equality"
            ],
            "time": "2015-07-26 15:48:44"
        },
        {
            "name": "sebastian/diff",
            "version": "1.3.0",
            "source": {
                "type": "git",
                "url": "https://github.com/sebastianbergmann/diff.git",
                "reference": "863df9687835c62aa423a22412d26fa2ebde3fd3"
            },
            "dist": {
                "type": "zip",
                "url": "https://api.github.com/repos/sebastianbergmann/diff/zipball/863df9687835c62aa423a22412d26fa2ebde3fd3",
                "reference": "863df9687835c62aa423a22412d26fa2ebde3fd3",
                "shasum": ""
            },
            "require": {
                "php": ">=5.3.3"
            },
            "require-dev": {
                "phpunit/phpunit": "~4.2"
            },
            "type": "library",
            "extra": {
                "branch-alias": {
                    "dev-master": "1.3-dev"
                }
            },
            "autoload": {
                "classmap": [
                    "src/"
                ]
            },
            "notification-url": "https://packagist.org/downloads/",
            "license": [
                "BSD-3-Clause"
            ],
            "authors": [
                {
                    "name": "Kore Nordmann",
                    "email": "mail@kore-nordmann.de"
                },
                {
                    "name": "Sebastian Bergmann",
                    "email": "sebastian@phpunit.de"
                }
            ],
            "description": "Diff implementation",
            "homepage": "http://www.github.com/sebastianbergmann/diff",
            "keywords": [
                "diff"
            ],
            "time": "2015-02-22 15:13:53"
        },
        {
            "name": "sebastian/environment",
            "version": "1.3.2",
            "source": {
                "type": "git",
                "url": "https://github.com/sebastianbergmann/environment.git",
                "reference": "6324c907ce7a52478eeeaede764f48733ef5ae44"
            },
            "dist": {
                "type": "zip",
                "url": "https://api.github.com/repos/sebastianbergmann/environment/zipball/6324c907ce7a52478eeeaede764f48733ef5ae44",
                "reference": "6324c907ce7a52478eeeaede764f48733ef5ae44",
                "shasum": ""
            },
            "require": {
                "php": ">=5.3.3"
            },
            "require-dev": {
                "phpunit/phpunit": "~4.4"
            },
            "type": "library",
            "extra": {
                "branch-alias": {
                    "dev-master": "1.3.x-dev"
                }
            },
            "autoload": {
                "classmap": [
                    "src/"
                ]
            },
            "notification-url": "https://packagist.org/downloads/",
            "license": [
                "BSD-3-Clause"
            ],
            "authors": [
                {
                    "name": "Sebastian Bergmann",
                    "email": "sebastian@phpunit.de"
                }
            ],
            "description": "Provides functionality to handle HHVM/PHP environments",
            "homepage": "http://www.github.com/sebastianbergmann/environment",
            "keywords": [
                "Xdebug",
                "environment",
                "hhvm"
            ],
            "time": "2015-08-03 06:14:51"
        },
        {
            "name": "sebastian/exporter",
            "version": "1.2.1",
            "source": {
                "type": "git",
                "url": "https://github.com/sebastianbergmann/exporter.git",
                "reference": "7ae5513327cb536431847bcc0c10edba2701064e"
            },
            "dist": {
                "type": "zip",
                "url": "https://api.github.com/repos/sebastianbergmann/exporter/zipball/7ae5513327cb536431847bcc0c10edba2701064e",
                "reference": "7ae5513327cb536431847bcc0c10edba2701064e",
                "shasum": ""
            },
            "require": {
                "php": ">=5.3.3",
                "sebastian/recursion-context": "~1.0"
            },
            "require-dev": {
                "phpunit/phpunit": "~4.4"
            },
            "type": "library",
            "extra": {
                "branch-alias": {
                    "dev-master": "1.2.x-dev"
                }
            },
            "autoload": {
                "classmap": [
                    "src/"
                ]
            },
            "notification-url": "https://packagist.org/downloads/",
            "license": [
                "BSD-3-Clause"
            ],
            "authors": [
                {
                    "name": "Jeff Welch",
                    "email": "whatthejeff@gmail.com"
                },
                {
                    "name": "Volker Dusch",
                    "email": "github@wallbash.com"
                },
                {
                    "name": "Bernhard Schussek",
                    "email": "bschussek@2bepublished.at"
                },
                {
                    "name": "Sebastian Bergmann",
                    "email": "sebastian@phpunit.de"
                },
                {
                    "name": "Adam Harvey",
                    "email": "aharvey@php.net"
                }
            ],
            "description": "Provides the functionality to export PHP variables for visualization",
            "homepage": "http://www.github.com/sebastianbergmann/exporter",
            "keywords": [
                "export",
                "exporter"
            ],
            "time": "2015-06-21 07:55:53"
        },
        {
            "name": "sebastian/global-state",
            "version": "1.1.1",
            "source": {
                "type": "git",
                "url": "https://github.com/sebastianbergmann/global-state.git",
                "reference": "bc37d50fea7d017d3d340f230811c9f1d7280af4"
            },
            "dist": {
                "type": "zip",
                "url": "https://api.github.com/repos/sebastianbergmann/global-state/zipball/bc37d50fea7d017d3d340f230811c9f1d7280af4",
                "reference": "bc37d50fea7d017d3d340f230811c9f1d7280af4",
                "shasum": ""
            },
            "require": {
                "php": ">=5.3.3"
            },
            "require-dev": {
                "phpunit/phpunit": "~4.2"
            },
            "suggest": {
                "ext-uopz": "*"
            },
            "type": "library",
            "extra": {
                "branch-alias": {
                    "dev-master": "1.0-dev"
                }
            },
            "autoload": {
                "classmap": [
                    "src/"
                ]
            },
            "notification-url": "https://packagist.org/downloads/",
            "license": [
                "BSD-3-Clause"
            ],
            "authors": [
                {
                    "name": "Sebastian Bergmann",
                    "email": "sebastian@phpunit.de"
                }
            ],
            "description": "Snapshotting of global state",
            "homepage": "http://www.github.com/sebastianbergmann/global-state",
            "keywords": [
                "global state"
            ],
            "time": "2015-10-12 03:26:01"
        },
        {
            "name": "sebastian/recursion-context",
            "version": "1.0.1",
            "source": {
                "type": "git",
                "url": "https://github.com/sebastianbergmann/recursion-context.git",
                "reference": "994d4a811bafe801fb06dccbee797863ba2792ba"
            },
            "dist": {
                "type": "zip",
                "url": "https://api.github.com/repos/sebastianbergmann/recursion-context/zipball/994d4a811bafe801fb06dccbee797863ba2792ba",
                "reference": "994d4a811bafe801fb06dccbee797863ba2792ba",
                "shasum": ""
            },
            "require": {
                "php": ">=5.3.3"
            },
            "require-dev": {
                "phpunit/phpunit": "~4.4"
            },
            "type": "library",
            "extra": {
                "branch-alias": {
                    "dev-master": "1.0.x-dev"
                }
            },
            "autoload": {
                "classmap": [
                    "src/"
                ]
            },
            "notification-url": "https://packagist.org/downloads/",
            "license": [
                "BSD-3-Clause"
            ],
            "authors": [
                {
                    "name": "Jeff Welch",
                    "email": "whatthejeff@gmail.com"
                },
                {
                    "name": "Sebastian Bergmann",
                    "email": "sebastian@phpunit.de"
                },
                {
                    "name": "Adam Harvey",
                    "email": "aharvey@php.net"
                }
            ],
            "description": "Provides functionality to recursively process PHP variables",
            "homepage": "http://www.github.com/sebastianbergmann/recursion-context",
            "time": "2015-06-21 08:04:50"
        },
        {
            "name": "sebastian/resource-operations",
            "version": "1.0.0",
            "source": {
                "type": "git",
                "url": "https://github.com/sebastianbergmann/resource-operations.git",
                "reference": "ce990bb21759f94aeafd30209e8cfcdfa8bc3f52"
            },
            "dist": {
                "type": "zip",
                "url": "https://api.github.com/repos/sebastianbergmann/resource-operations/zipball/ce990bb21759f94aeafd30209e8cfcdfa8bc3f52",
                "reference": "ce990bb21759f94aeafd30209e8cfcdfa8bc3f52",
                "shasum": ""
            },
            "require": {
                "php": ">=5.6.0"
            },
            "type": "library",
            "extra": {
                "branch-alias": {
                    "dev-master": "1.0.x-dev"
                }
            },
            "autoload": {
                "classmap": [
                    "src/"
                ]
            },
            "notification-url": "https://packagist.org/downloads/",
            "license": [
                "BSD-3-Clause"
            ],
            "authors": [
                {
                    "name": "Sebastian Bergmann",
                    "email": "sebastian@phpunit.de"
                }
            ],
            "description": "Provides a list of PHP built-in functions that operate on resources",
            "homepage": "https://www.github.com/sebastianbergmann/resource-operations",
            "time": "2015-07-28 20:34:47"
        },
        {
            "name": "sebastian/version",
            "version": "1.0.6",
            "source": {
                "type": "git",
                "url": "https://github.com/sebastianbergmann/version.git",
                "reference": "58b3a85e7999757d6ad81c787a1fbf5ff6c628c6"
            },
            "dist": {
                "type": "zip",
                "url": "https://api.github.com/repos/sebastianbergmann/version/zipball/58b3a85e7999757d6ad81c787a1fbf5ff6c628c6",
                "reference": "58b3a85e7999757d6ad81c787a1fbf5ff6c628c6",
                "shasum": ""
            },
            "type": "library",
            "autoload": {
                "classmap": [
                    "src/"
                ]
            },
            "notification-url": "https://packagist.org/downloads/",
            "license": [
                "BSD-3-Clause"
            ],
            "authors": [
                {
                    "name": "Sebastian Bergmann",
                    "email": "sebastian@phpunit.de",
                    "role": "lead"
                }
            ],
            "description": "Library that helps with managing the version number of Git-hosted PHP projects",
            "homepage": "https://github.com/sebastianbergmann/version",
            "time": "2015-06-21 13:59:46"
        },
        {
            "name": "symfony/yaml",
            "version": "v2.7.5",
            "source": {
                "type": "git",
                "url": "https://github.com/symfony/yaml.git",
                "reference": "31cb2ad0155c95b88ee55fe12bc7ff92232c1770"
            },
            "dist": {
                "type": "zip",
                "url": "https://api.github.com/repos/symfony/yaml/zipball/31cb2ad0155c95b88ee55fe12bc7ff92232c1770",
                "reference": "31cb2ad0155c95b88ee55fe12bc7ff92232c1770",
                "shasum": ""
            },
            "require": {
                "php": ">=5.3.9"
            },
            "require-dev": {
                "symfony/phpunit-bridge": "~2.7"
            },
            "type": "library",
            "extra": {
                "branch-alias": {
                    "dev-master": "2.7-dev"
                }
            },
            "autoload": {
                "psr-4": {
                    "Symfony\\Component\\Yaml\\": ""
                }
            },
            "notification-url": "https://packagist.org/downloads/",
            "license": [
                "MIT"
            ],
            "authors": [
                {
                    "name": "Fabien Potencier",
                    "email": "fabien@symfony.com"
                },
                {
                    "name": "Symfony Community",
                    "homepage": "https://symfony.com/contributors"
                }
            ],
            "description": "Symfony Yaml Component",
            "homepage": "https://symfony.com",
            "time": "2015-09-14 14:14:09"
        }
    ],
    "aliases": [],
    "minimum-stability": "dev",
    "stability-flags": [],
    "prefer-stable": true,
    "prefer-lowest": false,
    "platform": [],
    "platform-dev": []
}<|MERGE_RESOLUTION|>--- conflicted
+++ resolved
@@ -4,27 +4,6 @@
         "Read more about it at https://getcomposer.org/doc/01-basic-usage.md#composer-lock-the-lock-file",
         "This file is @generated automatically"
     ],
-<<<<<<< HEAD
-    "hash": "c5f79e228401408cd0a7bb8f45e7bccb",
-    "packages": [
-        {
-            "name": "marando/astrodate",
-            "version": "0.2.6",
-            "source": {
-                "type": "git",
-                "url": "https://github.com/marando/AstroDate.git",
-                "reference": "4234cfc6a804bd56701bb32be37bed3a01ede83f"
-            },
-            "dist": {
-                "type": "zip",
-                "url": "https://api.github.com/repos/marando/AstroDate/zipball/4234cfc6a804bd56701bb32be37bed3a01ede83f",
-                "reference": "4234cfc6a804bd56701bb32be37bed3a01ede83f",
-                "shasum": ""
-            },
-            "require": {
-                "marando/meeus-nutation": "^0.2.5",
-                "marando/units": "^0.2.2",
-=======
     "hash": "b54636c96c35b92f64595efbafbb52fb",
     "packages": [
         {
@@ -44,7 +23,6 @@
             "require": {
                 "marando/meeus-nutation": "^0.2.6",
                 "marando/units": "^0.3",
->>>>>>> 45c936b9
                 "php": "^5.5"
             },
             "require-dev": {
@@ -67,22 +45,6 @@
                 }
             ],
             "description": "A PHP Date/Time class with useful Astronomy related functionality ",
-<<<<<<< HEAD
-            "time": "2015-10-23 04:54:36"
-        },
-        {
-            "name": "marando/units",
-            "version": "0.2.3",
-            "source": {
-                "type": "git",
-                "url": "https://github.com/marando/Units.git",
-                "reference": "d64ca60837256f0ae66eead32df0d5a2aca62d74"
-            },
-            "dist": {
-                "type": "zip",
-                "url": "https://api.github.com/repos/marando/Units/zipball/d64ca60837256f0ae66eead32df0d5a2aca62d74",
-                "reference": "d64ca60837256f0ae66eead32df0d5a2aca62d74",
-=======
             "time": "2015-10-24 07:59:31"
         },
         {
@@ -97,7 +59,6 @@
                 "type": "zip",
                 "url": "https://api.github.com/repos/marando/Units/zipball/9ba5486eea7f7e8bd1f6c23385d70a88fffb738b",
                 "reference": "9ba5486eea7f7e8bd1f6c23385d70a88fffb738b",
->>>>>>> 45c936b9
                 "shasum": ""
             },
             "require": {
@@ -123,11 +84,7 @@
                 }
             ],
             "description": "A PHP package consisting of classes representing units of measure",
-<<<<<<< HEAD
-            "time": "2015-10-23 06:00:21"
-=======
             "time": "2015-10-24 07:37:36"
->>>>>>> 45c936b9
         }
     ],
     "packages-dev": [
